import json
from typing import Optional, Dict, List, Any, Set
from concurrent.futures import ThreadPoolExecutor
from threading import Thread
from time import sleep, time
from math import floor
from requests import Session
from base64 import b64encode
from re import search

from assemblyline.common.str_utils import safe_str
from assemblyline.common.isotime import epoch_to_local
from assemblyline_v4_service.common.api import ServiceAPIError
from assemblyline_v4_service.common.base import ServiceBase
from assemblyline_v4_service.common.icap import IcapClient
from assemblyline_v4_service.common.request import ServiceRequest
from assemblyline_v4_service.common.result import Heuristic, Result, ResultSection, BODY_FORMAT

ICAP_METHOD = "icap"
HTTP_METHOD = "http"
VALID_METHODS = [ICAP_METHOD, HTTP_METHOD]
POST_JSON = "json"
POST_DATA = "data"
VALID_POST_TYPES = [POST_JSON, POST_DATA]
DEFAULT_WAIT_TIME_BETWEEN_RETRIES = 60  # in seconds
DEFAULT_WAIT_TIME_BETWEEN_COMPLETION_CHECKS = 500  # in milliseconds
VERSION_REGEX = r"(?<=\().*?(?=\))"  # Grabs a substring found between parentheses
CHARS_TO_STRIP = [";", ":", "="]


class AntiVirusHost:
    """
    This class represents the antivirus product host and how it should be interacted with
    """
    def __init__(self, group: str, ip: str, port: int, method: str, update_period: int,
                 heuristic_analysis_keys: List[str] = None, icap_scan_details: Dict[str, Any] = None,
                 http_scan_details: Dict[str, Any] = None) -> None:
        """
        This method initializes the AntiVirusHost class and performs a couple of validity checks
        @param group: The name of the antivirus product
        @param ip: The IP at which the antivirus product is hosted on and is listening on
        @param port: The port at which the antivirus product is listening on
        @param method: The method with which this class should interact with the antivirus product (value must be one of "icap" or "http")
        @param update_period: The number of minutes between when the product polls for updates
        @param heuristic_analysis_keys: A list of strings that are found in the antivirus product's signatures that
        indicate that heuristic analysis caused the signature to be raised
        @param icap_scan_details: The details regarding scanning and parsing a file via ICAP
        @param http_scan_details: The details regarding scanning and parsing a file via HTTP
        @return: None
        """
        if method not in VALID_METHODS:
            raise ValueError(f"Given method '{method}' is not one of {VALID_METHODS}.")

        if heuristic_analysis_keys is None:
            heuristic_analysis_keys = []

        self.group = group
        self.ip = ip
        self.port = port
        self.method = method
        self.update_period = update_period
        self.heuristic_analysis_keys = heuristic_analysis_keys

        if method == ICAP_METHOD:
            if icap_scan_details is None:
                icap_scan_details = {}
            self.icap_scan_details = ICAPScanDetails(**icap_scan_details)
            self.http_scan_details = None
        elif method == HTTP_METHOD:
            if http_scan_details is None:
                http_scan_details = {}
            self.http_scan_details = HTTPScanDetails(**http_scan_details)
            self.icap_scan_details = None

        self.client = IcapClient(
            host=self.ip,
            port=self.port,
            respmod_service=self.icap_scan_details.scan_endpoint
        ) \
            if self.method == ICAP_METHOD else Session()
        self.sleeping = False

    def __eq__(self, other) -> bool:
        """
        This method verifies the equality between class instances by their attributes
        @param other: The other class instance which this class instance will be compared with
        @return: A boolean indicating if the two class instances are equal
        """
        if not isinstance(other, AntiVirusHost):
            return NotImplemented
        return self.group == other.group and self.ip == other.ip and \
               self.port == other.port and self.method == other.method and \
               self.update_period == other.update_period and self.icap_scan_details == other.icap_scan_details and \
               self.http_scan_details == other.http_scan_details and \
               type(self.client) == type(other.client) and self.sleeping == other.sleeping and \
               self.heuristic_analysis_keys == other.heuristic_analysis_keys

    def sleep(self, timeout: int) -> None:
        """
        This method raises a flag and sleeps for a given period of time. This is used for diverting submissions away
        from this host in case the host goes down
        @param timeout: The period of time (in seconds) for the method to sleep
        """
        self.sleeping = True
        sleep(timeout)
        self.sleeping = False


class ICAPScanDetails:
    """
    This class contains details regarding scanning and parsing a file via ICAP
    """
    def __init__(self, virus_name_header: str = "X-Virus-ID", scan_endpoint: str = "", no_version: bool = False) -> None:
        """
        This method initializes the ICAPScanDetails class
        @param virus_name_header: The name of the header of the line in the results that contains the antivirus hit name
        @param scan_endpoint: The URI endpoint at which the service is listening for file contents to be submitted or OPTIONS to be queried.
        @param no_version: A boolean indicating if a product version will be returned if you query OPTIONS.
        @return: None
        """
        self.virus_name_header = virus_name_header
        self.scan_endpoint = scan_endpoint
        self.no_version = no_version

    def __eq__(self, other):
        """
        This method verifies the equality between class instances by their attributes
        @param other: The other class instance which this class instance will be compared with
        @return: A boolean indicating if the two class instances are equal
        """
        if not isinstance(other, ICAPScanDetails):
            return NotImplemented
        return self.virus_name_header == other.virus_name_header and self.scan_endpoint == other.scan_endpoint


class HTTPScanDetails:
    """
    This class contains details regarding scanning and parsing a file via HTTP
    """
    def __init__(self, post_data_type: str = "data", json_key_for_post: str = "file", result_in_headers: bool = False,
                 via_proxy: bool = False, virus_name_header: str = "X-Virus-ID", version_endpoint: str = "",
                 scan_endpoint: str = "", base64_encode: bool = False) -> None:
        """
        This method initializes the HTTPScanDetails class and performs a validity check
        @param post_data_type: The format in which the file contents will be POSTed to the antivirus product server (value must be one of "json" or "data").
        @param json_key_for_post: If the file contents will be POSTed to the antivirus product as the value in a JSON key-value pair, this value is the key.
        @param result_in_headers: A boolean indicating if the antivirus signature will be found in the response headers.
        @param via_proxy: A boolean indicating if the antivirus product service is a proxy. This is used to grab the antivirus product service version from the response headers.
        @param virus_name_header: The name of the header of the line in the results that contains the antivirus hit name.
        @param version_endpoint: The URI endpoint at which the service is listening for a GET for the antivirus product service version.
        @param scan_endpoint: The URI endpoint at which the service is listening for file contents to be POSTed or OPTIONS to be queried.
        @param base64_encode: A boolean indicating if the file contents should be base64 encoded prior to being POSTed to the antivirus product server.
        @return: None
        """
        if post_data_type not in VALID_POST_TYPES:
            raise ValueError(f"Given data type for POST '{post_data_type}' is not one of {VALID_POST_TYPES}.")

        self.post_data_type = post_data_type
        self.json_key_for_post = json_key_for_post
        self.result_in_headers = result_in_headers
        self.via_proxy = via_proxy
        self.virus_name_header = virus_name_header
        self.version_endpoint = version_endpoint
        self.scan_endpoint = scan_endpoint
        self.base64_encode = base64_encode

    def __eq__(self, other):
        """
        This method verifies the equality between class instances by their attributes
        @param other: The other class instance which this class instance will be compared with
        @return: A boolean indicating if the two class instances are equal
        """
        if not isinstance(other, HTTPScanDetails):
            return NotImplemented
        return self.post_data_type == other.post_data_type and self.base64_encode == other.base64_encode and \
               self.result_in_headers == other.result_in_headers and self.via_proxy == other.via_proxy and \
               self.virus_name_header == other.virus_name_header and \
               self.json_key_for_post == other.json_key_for_post and \
               self.version_endpoint == other.version_endpoint and self.scan_endpoint == other.scan_endpoint


class AvHitSection(ResultSection):
    """
    This class represents an Assemblyline Service ResultSection specifically for antivirus products
    """
    def __init__(self, av_name: str, av_version: Optional[str], virus_name: str, engine: Dict[str, str],
                 heur_id: int, sig_score_revision_map: Dict[str, int], kw_score_revision_map: Dict[str, int],
                 safelist_match: List[str]) -> None:
        """
        This method initializes the AvResultSection class and performs a couple validity checks
        @param av_name: The name of the antivirus product
        @param av_version: A string detailing the version of the antivirus product, if applicable
        @param virus_name: The name of the virus, determined by the antivirus product
        @param engine: The details of the engine that detected the virus
        @param heur_id: Essentially an integer flag that indicates if the scanned file is "infected" or "suspicious"
        @param sig_score_revision_map: A dictionary containing non-safelisted signature names that have a revised score
        @param kw_score_revision_map: A dictionary containing key words that hav revised scores that should be applied
        to all signatures containing any of these keywords
        @param safelist_match: A list of antivirus vendor virus names that are determined to be safe
        @return: None
        """
        for char_to_strip in CHARS_TO_STRIP:
            virus_name = virus_name.replace(char_to_strip, "")

        title = f"{av_name} identified the file as {virus_name}"
        json_body = dict(
            av_name=av_name,
            virus_name=virus_name,
            scan_result="infected" if heur_id == 1 else "suspicious",
        )
        if engine:
            json_body["engine_version"] = engine['version']
            json_body["engine_definition_time"] = engine['def_time']

        if av_version:
            json_body["av_version"] = av_version

        super(AvHitSection, self).__init__(
            title_text=title,
            body_format=BODY_FORMAT.KEY_VALUE,
            body=json.dumps(json_body),
        )
        signature_name = f'{av_name}.{virus_name}'
        section_heur = Heuristic(heur_id)
        if signature_name in sig_score_revision_map:
            section_heur.add_signature_id(signature_name, sig_score_revision_map[signature_name])
        elif any(kw in signature_name.lower() for kw in kw_score_revision_map):
            section_heur.add_signature_id(
                signature_name,
                max([kw_score_revision_map[kw] for kw in kw_score_revision_map if kw in signature_name.lower()])
            )
        elif virus_name in safelist_match:
            section_heur.add_signature_id(signature_name, 0)
        else:
            section_heur.add_signature_id(signature_name)
        self.heuristic = section_heur
        self.add_tag('av.virus_name', virus_name)
        if heur_id == 2:
            self.add_tag("av.heuristic", virus_name)

        # TODO: Isolate parts of X-Virus-ID/virus_name according https://encyclopedia.kaspersky.com/knowledge/rules-for-naming/
        # So that we can tag more items of interest


# TODO: This is here until we phase out the use of Python 3.7 (https://github.com/python/cpython/pull/9844)
# Then we can put type hinting in the execute() method
# Global variables
av_hit_result_sections: List[AvHitSection] = []


class AntiVirus(ServiceBase):
    def __init__(self, config: Optional[Dict] = None) -> None:
        super(AntiVirus, self).__init__(config)
        self.hosts: List[AntiVirusHost] = []
        self.retry_period: int = 0
        self.check_completion_interval: float = 0.0
        self.safelist_match: List[str] = []
<<<<<<< HEAD
        self.kw_score_revision_map: Optional[Dict[str, int]] = None
        self.sig_score_revision_map: Optional[Dict[str, int]] = None
=======
>>>>>>> 9c70a6a1

        try:
            safelist = self.get_api_interface().get_safelist(["av.virus_name"])
            [self.safelist_match.extend(match_list) for _, match_list in safelist.get('match', {}).items()]
        except ServiceAPIError as e:
            self.log.warning(f"Couldn't retrieve safelist from service: {e}. Continuing without it..")

    def start(self) -> None:
        products = self.config["av_config"].get("products", [])
        self.kw_score_revision_map = self.config["av_config"].get("kw_score_revision_map", {})
        self.sig_score_revision_map = self.config["av_config"].get("sig_score_revision_map", {})
        self.retry_period = self.config.get("retry_period", DEFAULT_WAIT_TIME_BETWEEN_RETRIES)
        self.check_completion_interval = self.config.get("check_completion_interval", DEFAULT_WAIT_TIME_BETWEEN_COMPLETION_CHECKS) / 1000  # Converting to seconds
        if len(products) < 1:
            raise ValueError(f"There does not appear to be any products loaded in the 'products' config "
                             f"variable in the service configurations.")
        self.hosts = self._get_hosts(products)
        if len(self.hosts) < 1:
            raise ValueError(f"There does not appear to be any hosts loaded in the 'products' config "
                             f"variable in the service configurations.")

    def execute(self, request: ServiceRequest) -> None:
        global av_hit_result_sections
        # Reset globals for each request
        av_hit_result_sections = []

        request.result = Result()
        max_workers = len(self.hosts)
        AntiVirus._determine_service_context(request, self.hosts)
        selected_hosts = AntiVirus._determine_hosts_to_use(self.hosts)

        with ThreadPoolExecutor(max_workers=max_workers) as executor:
            futures = [
                executor.submit(self._thr_process_file, host, request.file_name, request.file_contents)
                for host in selected_hosts
            ]
            while not all(future.done() for future in futures):
                sleep(self.check_completion_interval)

        for result_section in av_hit_result_sections[:]:
            if all(virus_name in self.safelist_match for virus_name in result_section.tags["av.virus_name"]):
                av_hit_result_sections.remove(result_section)

        AntiVirus._gather_results(selected_hosts, av_hit_result_sections, request.result)

    @staticmethod
    def _get_hosts(products: List[Dict[str, Any]]) -> List[AntiVirusHost]:
        """
        This method creates a list of AntiVirusHost class instances for each entry in the
        service_manifest.yaml
        @param products: A list of product entries from the service manifest
        @return: A list of AntiVirusHost class instances
        """
        # Check if products have the same name
        unique_product_names = set()
        for product in products:
            unique_product_names.add(product["product"])
        if len(products) > len(unique_product_names):
            raise ValueError(f"There are {len(products)} products but only {len(unique_product_names)} unique "
                             f"product names. Please rename the duplicate antivirus product to something unique, or "
                             f"add it as an additional host to another product.")

        return [
            AntiVirusHost(
                product["product"], host["ip"], host["port"], host["method"], host["update_period"], product.get("heuristic_analysis_keys"), host.get("icap_scan_details"), host.get("http_scan_details")
            )
            for product in products for host in product["hosts"]
        ]

    def _thr_process_file(self, host: AntiVirusHost, file_name: str, file_contents: bytes) -> None:
        """
        This method handles the file scanning and result parsing
        @param host: The class instance representing an antivirus product
        @param file_name: The name of the file to scan
        @param file_contents: The contents of the file to scan
        @return: None
        """
        global av_version_result_sections
        global av_hit_result_sections

        # Step 1: Scan file
        result, version, host = self._scan_file(host, file_name, file_contents)

        # Step 2: Parse results
        av_version = self._parse_version(version, host.method) if version is not None else None
        av_hits = self._parse_result(result, host, av_version, self.sig_score_revision_map, self.kw_score_revision_map,
                                     self.safelist_match) if result is not None else []

        # Step 3: Add parsed results to result section lists
        for av_hit in av_hits:
            av_hit_result_sections.append(av_hit)

    def _scan_file(self, host: AntiVirusHost, file_name: str, file_contents: bytes)\
            -> (Optional[str], Optional[str], AntiVirusHost):
        """
        This method scans the file and could get the product version using the host's client
        @param host: The class instance representing an antivirus product
        @param file_name: The name of the file to scan
        @param file_contents: The contents of the file to scan
        @return: The results from scanning the file, the results from querying the product version,
        the AntiVirusHost instance
        """
        results: Optional[str] = None
        version: Optional[str] = None
        try:
            if host.method == ICAP_METHOD:
                version = host.client.options_respmod() if not host.icap_scan_details.no_version else None
                results = host.client.scan_data(file_contents, file_name)
            elif host.method == HTTP_METHOD:
                base_url = f"{HTTP_METHOD}://{host.ip}:{host.port}"
                # Setting up the POST based on the user's configurations
                if host.http_scan_details.base64_encode:
                    file_contents = b64encode(file_contents)

                if host.http_scan_details.version_endpoint:
                    version = host.client.get(f"{base_url}/{host.http_scan_details.version_endpoint}").text

                scan_url = f"{base_url}/{host.http_scan_details.scan_endpoint}"
                resp = None

                if host.http_scan_details.post_data_type == POST_DATA:
                    resp = host.client.post(scan_url, data=file_contents)
                elif host.http_scan_details.post_data_type == POST_JSON:
                    json_to_post = {host.http_scan_details.json_key_for_post: file_contents}
                    resp = host.client.post(scan_url, json=json_to_post)

                if host.http_scan_details.via_proxy:
                    # Remove the host IP from this header
                    via_header = resp.headers.get("Via")
                    if via_header:
                        version = search(VERSION_REGEX, via_header).group(0)

                if resp is not None and host.http_scan_details.result_in_headers:
                    results = json.dumps(dict(resp.headers))
                elif resp is not None and not host.http_scan_details.result_in_headers:
                    results = resp.text
        except Exception as e:
            self.log.warning(f"{host.group} timed out due to {safe_str(e)}. Going to sleep for {self.retry_period}s.")
            Thread(target=host.sleep, args=[self.retry_period]).start()
        return results, version, host

    @staticmethod
    def _parse_result(av_results: str, host: AntiVirusHost, av_version: Optional[str],
                      sig_score_revision_map: Dict[str, int], kw_score_revision_map: Dict[str, int],
                      safelist_match: List[str]) -> List[AvHitSection]:
        """
        This method sends the results to the appropriate parser based on the method
        @param av_results: The results of scanning the file
        @param host: The class instance representing an antivirus product
        @param av_version: A string detailing the version of the antivirus product, if applicable
        @param sig_score_revision_map: A dictionary containing non-safelisted signature names that have a revised score
        @param kw_score_revision_map: A dictionary containing key words that hav revised scores that should be applied
        to all signatures containing any of these keywords
        @param safelist_match: A list of antivirus vendor virus names that are determined to be safe
        @result: A list of AvHitSections detailing the results of the scan, if applicable
        """
        if host.method == ICAP_METHOD:
            return AntiVirus._parse_icap_results(av_results, host.group, host.icap_scan_details.virus_name_header,
                                                 host.heuristic_analysis_keys, av_version, sig_score_revision_map,
                                                 kw_score_revision_map, safelist_match)
        elif host.method == HTTP_METHOD:
            return AntiVirus._parse_http_results(av_results, host.group, host.http_scan_details.virus_name_header,
                                                 host.heuristic_analysis_keys, av_version, sig_score_revision_map,
                                                 kw_score_revision_map, safelist_match)
        else:
            return []

    @staticmethod
    def _parse_version(version_result: str, method: str) -> Optional[str]:
        """
        This method parses the response of the version request
        @param version_result: The response of the version request
        @param method: The method with which this class should interact with the antivirus product
        @return: A string detailing the version of the antivirus product, if applicable
        """
        version: Optional[str] = None
        if method == ICAP_METHOD:
            for line in version_result.splitlines():
                if any(line.startswith(item) for item in ['Server:', 'Service:']):
                    version = line[line.index(':') + 1:].strip()
                    break
        elif method == HTTP_METHOD:
            version = safe_str(version_result)
        return version

    @staticmethod
    def _parse_icap_results(icap_results: str, av_name: str, virus_name_header: str, heuristic_analysis_keys: List[str],
                            av_version: Optional[str], sig_score_revision_map: Dict[str, int],
                            kw_score_revision_map: Dict[str, int], safelist_match: List[str]) -> List[AvHitSection]:
        """
        This method parses the results of the ICAP response from scanning the file
        @param icap_results: The results of scanning the file, from the ICAP server
        @param av_name: The name of the antivirus product
        @param virus_name_header: The name of the header of the line in the results that contains the antivirus hit name
        @param heuristic_analysis_keys: A list of strings that are found in the antivirus product's signatures that
        indicate that heuristic analysis caused the signature to be raised@param av_version: A string detailing the version of the antivirus product, if applicable
        @param av_version: A string detailing the version of the antivirus product, if applicable
        @param sig_score_revision_map: A dictionary containing non-safelisted signature names that have a revised score
        @param kw_score_revision_map: A dictionary containing key words that hav revised scores that should be applied
        to all signatures containing any of these keywords
        @param safelist_match: A list of antivirus vendor virus names that are determined to be safe
        @return: A list of AvHitSections detailing the results of the scan, if applicable
        """
        virus_name: Optional[str] = None
        av_hits = []
        result_lines = icap_results.strip().splitlines()
        if len(result_lines) <= 3 and "204" not in result_lines[0]:
            raise Exception(f'Invalid result from ICAP server: {safe_str(str(icap_results))}')

        for line in result_lines:
            if line.startswith(virus_name_header):
                virus_name = line[len(virus_name_header) + 1:].strip()
                break

        if not virus_name:
            return av_hits

        heur_analysis = False
        if any(heuristic_analysis_key in virus_name for heuristic_analysis_key in heuristic_analysis_keys):
            heur_analysis = True
            for heuristic_analysis_key in heuristic_analysis_keys:
                virus_name = virus_name.replace(heuristic_analysis_key, "")
        if heur_analysis:
            av_hits.append(AvHitSection(av_name, av_version, virus_name, {}, 2, sig_score_revision_map, kw_score_revision_map, safelist_match))
        else:
            av_hits.append(AvHitSection(av_name, av_version, virus_name, {}, 1, sig_score_revision_map, kw_score_revision_map, safelist_match))
        return av_hits

    @staticmethod
    def _parse_http_results(http_results: str, av_name: str, virus_name_header: str,
                            heuristic_analysis_keys: List[str], av_version: Optional[str],
                            sig_score_revision_map: Dict[str, int], kw_score_revision_map: Dict[str, int],
                            safelist_match: List[str]) -> List[AvHitSection]:
        """
        This method parses the results of the HTTP response from scanning the file
        @param http_results: The results of scanning the file, from the HTTP server
        @param av_name: The name of the antivirus product
        @param virus_name_header: The name of the header of the line in the results that contains the antivirus hit name
        @param heuristic_analysis_keys: A list of strings that are found in the antivirus product's signatures that
        indicate that heuristic analysis caused the signature to be raised
        @param av_version: A string detailing the version of the antivirus product, if applicable
        @param sig_score_revision_map: A dictionary containing non-safelisted signature names that have a revised score
        @param kw_score_revision_map: A dictionary containing key words that hav revised scores that should be applied
        to all signatures containing any of these keywords
        @param safelist_match: A list of antivirus vendor virus names that are determined to be safe
        @return: A list of AvHitSectiona detailing the results of the scan, if applicable
        """
        http_results_as_json = json.loads(http_results)
        av_hits = []
        product_name = av_name
        if http_results_as_json.get(virus_name_header):
            virus_name = http_results_as_json[virus_name_header]
            # If there is more than one signature returned, let's grab all of them
            # The assumption here is that antivirus providers will return a virus name of the format <str> or <str>,<str>,...
            virus_names = virus_name.split(",")
            for virus_name in virus_names:
                virus_name = virus_name.strip()
                # The assumption here is that antivirus providers will return a virus name of the format <av_name>:<virus_name>
                temp_av_name = None
                heur_analysis = False
                if any(heuristic_analysis_key in virus_name for heuristic_analysis_key in heuristic_analysis_keys):
                    heur_analysis = True
                    for heuristic_analysis_key in heuristic_analysis_keys:
                        virus_name = virus_name.replace(heuristic_analysis_key, "")
                if ":" in virus_name:
                    temp_av_name, virus_name = virus_name.split(":")
                    temp_av_name = temp_av_name.strip()
                    virus_name = virus_name.strip()
                av_name = temp_av_name if temp_av_name else product_name
                if heur_analysis:
                    av_hits.append(AvHitSection(av_name, av_version, virus_name, {}, 2, sig_score_revision_map,
                                                kw_score_revision_map, safelist_match))
                else:
                    av_hits.append(AvHitSection(av_name, av_version, virus_name, {}, 1, sig_score_revision_map,
                                                kw_score_revision_map, safelist_match))
        return av_hits

    @staticmethod
    def _gather_results(hosts: List[AntiVirusHost], hit_result_sections: List[AvHitSection], result: Result) -> None:
        """
        This method puts the ResultSections and AvHitSections together into the Result object
        @param hosts: A list of AntiVirusHost class instances
        @param hit_result_sections: A list of AvHitSections detailing the results from the antivirus product
        @param result: The Result object that the ResultSections will go into
        @return: None
        """
        # If no AV hit ResultSections, do nothing
        if len(hit_result_sections) < 1:
            return

        for result_section in hit_result_sections:
            result.add_section(result_section)
        if len(hit_result_sections) < len(hosts):
            host_groups = [host.group for host in hosts]
            no_result_hosts = [host_group for host_group in host_groups if not any(host_group in result_section.body for result_section in hit_result_sections)]
            no_threat_sec = ResultSection("Failed to Scan or No Threat Detected by AV Engine(s)",
                                          body_format=BODY_FORMAT.KEY_VALUE,
                                          body=json.dumps(dict(no_threat_detected=[host for host in no_result_hosts])))
            result.add_section(no_threat_sec)

    @staticmethod
    def _determine_service_context(request: ServiceRequest, hosts: List[AntiVirusHost]) -> None:
        """
        This method determines the service context based on the following logic:
        Since we are not able to get the definition times via AV products, we will use the user-provided
        update polling period as a benchmark for the service context. We will take the current time in seconds and
        determine a time range where at least one AV update has occurred
        @param request: The ServiceRequest which we will be setting the service context for
        @param hosts: A list of AntivirusHost class instances
        @return: None
        """
        min_update_period = min([host.update_period for host in hosts]) * 60  # Convert to seconds
        current_epoch_time = int(time())
        floor_of_epoch_multiples = floor(current_epoch_time/min_update_period)
        lower_range = floor_of_epoch_multiples * min_update_period
        upper_range = lower_range + min_update_period
        request.set_service_context(f"Engine Update Range: {epoch_to_local(lower_range)} - {epoch_to_local(upper_range)}")

    @staticmethod
    def _determine_hosts_to_use(hosts: List[AntiVirusHost]) -> List[AntiVirusHost]:
        """
        This method takes a list of hosts, and determines which hosts are going to have files sent to them
        @param hosts: the list of antivirus hosts registered in the service
        @return: a list of antivirus hosts that will have files sent to them
        """
        selected_hosts: List[AntiVirusHost] = []
        groups: Set[str] = set()

        # First eliminate sleeping hosts
        hosts_that_are_awake = [host for host in hosts if not host.sleeping]

        # Next choose the first host per group
        for host in hosts_that_are_awake:
            if host.group and host.group not in groups:
                groups.add(host.group)
                selected_hosts.append(host)
            elif host.group and host.group in groups:
                # Maybe next time!
                # TODO determine queues on awake hosts in the same node set to determine which host to send a file to
                pass
            else:
                # If the host does not have a group, then we definitely want to send files to it, because this
                # indicates that the host is not part of a node set
                selected_hosts.append(host)
        return selected_hosts
<|MERGE_RESOLUTION|>--- conflicted
+++ resolved
@@ -1,607 +1,604 @@
-import json
-from typing import Optional, Dict, List, Any, Set
-from concurrent.futures import ThreadPoolExecutor
-from threading import Thread
-from time import sleep, time
-from math import floor
-from requests import Session
-from base64 import b64encode
-from re import search
-
-from assemblyline.common.str_utils import safe_str
-from assemblyline.common.isotime import epoch_to_local
-from assemblyline_v4_service.common.api import ServiceAPIError
-from assemblyline_v4_service.common.base import ServiceBase
-from assemblyline_v4_service.common.icap import IcapClient
-from assemblyline_v4_service.common.request import ServiceRequest
-from assemblyline_v4_service.common.result import Heuristic, Result, ResultSection, BODY_FORMAT
-
-ICAP_METHOD = "icap"
-HTTP_METHOD = "http"
-VALID_METHODS = [ICAP_METHOD, HTTP_METHOD]
-POST_JSON = "json"
-POST_DATA = "data"
-VALID_POST_TYPES = [POST_JSON, POST_DATA]
-DEFAULT_WAIT_TIME_BETWEEN_RETRIES = 60  # in seconds
-DEFAULT_WAIT_TIME_BETWEEN_COMPLETION_CHECKS = 500  # in milliseconds
-VERSION_REGEX = r"(?<=\().*?(?=\))"  # Grabs a substring found between parentheses
-CHARS_TO_STRIP = [";", ":", "="]
-
-
-class AntiVirusHost:
-    """
-    This class represents the antivirus product host and how it should be interacted with
-    """
-    def __init__(self, group: str, ip: str, port: int, method: str, update_period: int,
-                 heuristic_analysis_keys: List[str] = None, icap_scan_details: Dict[str, Any] = None,
-                 http_scan_details: Dict[str, Any] = None) -> None:
-        """
-        This method initializes the AntiVirusHost class and performs a couple of validity checks
-        @param group: The name of the antivirus product
-        @param ip: The IP at which the antivirus product is hosted on and is listening on
-        @param port: The port at which the antivirus product is listening on
-        @param method: The method with which this class should interact with the antivirus product (value must be one of "icap" or "http")
-        @param update_period: The number of minutes between when the product polls for updates
-        @param heuristic_analysis_keys: A list of strings that are found in the antivirus product's signatures that
-        indicate that heuristic analysis caused the signature to be raised
-        @param icap_scan_details: The details regarding scanning and parsing a file via ICAP
-        @param http_scan_details: The details regarding scanning and parsing a file via HTTP
-        @return: None
-        """
-        if method not in VALID_METHODS:
-            raise ValueError(f"Given method '{method}' is not one of {VALID_METHODS}.")
-
-        if heuristic_analysis_keys is None:
-            heuristic_analysis_keys = []
-
-        self.group = group
-        self.ip = ip
-        self.port = port
-        self.method = method
-        self.update_period = update_period
-        self.heuristic_analysis_keys = heuristic_analysis_keys
-
-        if method == ICAP_METHOD:
-            if icap_scan_details is None:
-                icap_scan_details = {}
-            self.icap_scan_details = ICAPScanDetails(**icap_scan_details)
-            self.http_scan_details = None
-        elif method == HTTP_METHOD:
-            if http_scan_details is None:
-                http_scan_details = {}
-            self.http_scan_details = HTTPScanDetails(**http_scan_details)
-            self.icap_scan_details = None
-
-        self.client = IcapClient(
-            host=self.ip,
-            port=self.port,
-            respmod_service=self.icap_scan_details.scan_endpoint
-        ) \
-            if self.method == ICAP_METHOD else Session()
-        self.sleeping = False
-
-    def __eq__(self, other) -> bool:
-        """
-        This method verifies the equality between class instances by their attributes
-        @param other: The other class instance which this class instance will be compared with
-        @return: A boolean indicating if the two class instances are equal
-        """
-        if not isinstance(other, AntiVirusHost):
-            return NotImplemented
-        return self.group == other.group and self.ip == other.ip and \
-               self.port == other.port and self.method == other.method and \
-               self.update_period == other.update_period and self.icap_scan_details == other.icap_scan_details and \
-               self.http_scan_details == other.http_scan_details and \
-               type(self.client) == type(other.client) and self.sleeping == other.sleeping and \
-               self.heuristic_analysis_keys == other.heuristic_analysis_keys
-
-    def sleep(self, timeout: int) -> None:
-        """
-        This method raises a flag and sleeps for a given period of time. This is used for diverting submissions away
-        from this host in case the host goes down
-        @param timeout: The period of time (in seconds) for the method to sleep
-        """
-        self.sleeping = True
-        sleep(timeout)
-        self.sleeping = False
-
-
-class ICAPScanDetails:
-    """
-    This class contains details regarding scanning and parsing a file via ICAP
-    """
-    def __init__(self, virus_name_header: str = "X-Virus-ID", scan_endpoint: str = "", no_version: bool = False) -> None:
-        """
-        This method initializes the ICAPScanDetails class
-        @param virus_name_header: The name of the header of the line in the results that contains the antivirus hit name
-        @param scan_endpoint: The URI endpoint at which the service is listening for file contents to be submitted or OPTIONS to be queried.
-        @param no_version: A boolean indicating if a product version will be returned if you query OPTIONS.
-        @return: None
-        """
-        self.virus_name_header = virus_name_header
-        self.scan_endpoint = scan_endpoint
-        self.no_version = no_version
-
-    def __eq__(self, other):
-        """
-        This method verifies the equality between class instances by their attributes
-        @param other: The other class instance which this class instance will be compared with
-        @return: A boolean indicating if the two class instances are equal
-        """
-        if not isinstance(other, ICAPScanDetails):
-            return NotImplemented
-        return self.virus_name_header == other.virus_name_header and self.scan_endpoint == other.scan_endpoint
-
-
-class HTTPScanDetails:
-    """
-    This class contains details regarding scanning and parsing a file via HTTP
-    """
-    def __init__(self, post_data_type: str = "data", json_key_for_post: str = "file", result_in_headers: bool = False,
-                 via_proxy: bool = False, virus_name_header: str = "X-Virus-ID", version_endpoint: str = "",
-                 scan_endpoint: str = "", base64_encode: bool = False) -> None:
-        """
-        This method initializes the HTTPScanDetails class and performs a validity check
-        @param post_data_type: The format in which the file contents will be POSTed to the antivirus product server (value must be one of "json" or "data").
-        @param json_key_for_post: If the file contents will be POSTed to the antivirus product as the value in a JSON key-value pair, this value is the key.
-        @param result_in_headers: A boolean indicating if the antivirus signature will be found in the response headers.
-        @param via_proxy: A boolean indicating if the antivirus product service is a proxy. This is used to grab the antivirus product service version from the response headers.
-        @param virus_name_header: The name of the header of the line in the results that contains the antivirus hit name.
-        @param version_endpoint: The URI endpoint at which the service is listening for a GET for the antivirus product service version.
-        @param scan_endpoint: The URI endpoint at which the service is listening for file contents to be POSTed or OPTIONS to be queried.
-        @param base64_encode: A boolean indicating if the file contents should be base64 encoded prior to being POSTed to the antivirus product server.
-        @return: None
-        """
-        if post_data_type not in VALID_POST_TYPES:
-            raise ValueError(f"Given data type for POST '{post_data_type}' is not one of {VALID_POST_TYPES}.")
-
-        self.post_data_type = post_data_type
-        self.json_key_for_post = json_key_for_post
-        self.result_in_headers = result_in_headers
-        self.via_proxy = via_proxy
-        self.virus_name_header = virus_name_header
-        self.version_endpoint = version_endpoint
-        self.scan_endpoint = scan_endpoint
-        self.base64_encode = base64_encode
-
-    def __eq__(self, other):
-        """
-        This method verifies the equality between class instances by their attributes
-        @param other: The other class instance which this class instance will be compared with
-        @return: A boolean indicating if the two class instances are equal
-        """
-        if not isinstance(other, HTTPScanDetails):
-            return NotImplemented
-        return self.post_data_type == other.post_data_type and self.base64_encode == other.base64_encode and \
-               self.result_in_headers == other.result_in_headers and self.via_proxy == other.via_proxy and \
-               self.virus_name_header == other.virus_name_header and \
-               self.json_key_for_post == other.json_key_for_post and \
-               self.version_endpoint == other.version_endpoint and self.scan_endpoint == other.scan_endpoint
-
-
-class AvHitSection(ResultSection):
-    """
-    This class represents an Assemblyline Service ResultSection specifically for antivirus products
-    """
-    def __init__(self, av_name: str, av_version: Optional[str], virus_name: str, engine: Dict[str, str],
-                 heur_id: int, sig_score_revision_map: Dict[str, int], kw_score_revision_map: Dict[str, int],
-                 safelist_match: List[str]) -> None:
-        """
-        This method initializes the AvResultSection class and performs a couple validity checks
-        @param av_name: The name of the antivirus product
-        @param av_version: A string detailing the version of the antivirus product, if applicable
-        @param virus_name: The name of the virus, determined by the antivirus product
-        @param engine: The details of the engine that detected the virus
-        @param heur_id: Essentially an integer flag that indicates if the scanned file is "infected" or "suspicious"
-        @param sig_score_revision_map: A dictionary containing non-safelisted signature names that have a revised score
-        @param kw_score_revision_map: A dictionary containing key words that hav revised scores that should be applied
-        to all signatures containing any of these keywords
-        @param safelist_match: A list of antivirus vendor virus names that are determined to be safe
-        @return: None
-        """
-        for char_to_strip in CHARS_TO_STRIP:
-            virus_name = virus_name.replace(char_to_strip, "")
-
-        title = f"{av_name} identified the file as {virus_name}"
-        json_body = dict(
-            av_name=av_name,
-            virus_name=virus_name,
-            scan_result="infected" if heur_id == 1 else "suspicious",
-        )
-        if engine:
-            json_body["engine_version"] = engine['version']
-            json_body["engine_definition_time"] = engine['def_time']
-
-        if av_version:
-            json_body["av_version"] = av_version
-
-        super(AvHitSection, self).__init__(
-            title_text=title,
-            body_format=BODY_FORMAT.KEY_VALUE,
-            body=json.dumps(json_body),
-        )
-        signature_name = f'{av_name}.{virus_name}'
-        section_heur = Heuristic(heur_id)
-        if signature_name in sig_score_revision_map:
-            section_heur.add_signature_id(signature_name, sig_score_revision_map[signature_name])
-        elif any(kw in signature_name.lower() for kw in kw_score_revision_map):
-            section_heur.add_signature_id(
-                signature_name,
-                max([kw_score_revision_map[kw] for kw in kw_score_revision_map if kw in signature_name.lower()])
-            )
-        elif virus_name in safelist_match:
-            section_heur.add_signature_id(signature_name, 0)
-        else:
-            section_heur.add_signature_id(signature_name)
-        self.heuristic = section_heur
-        self.add_tag('av.virus_name', virus_name)
-        if heur_id == 2:
-            self.add_tag("av.heuristic", virus_name)
-
-        # TODO: Isolate parts of X-Virus-ID/virus_name according https://encyclopedia.kaspersky.com/knowledge/rules-for-naming/
-        # So that we can tag more items of interest
-
-
-# TODO: This is here until we phase out the use of Python 3.7 (https://github.com/python/cpython/pull/9844)
-# Then we can put type hinting in the execute() method
-# Global variables
-av_hit_result_sections: List[AvHitSection] = []
-
-
-class AntiVirus(ServiceBase):
-    def __init__(self, config: Optional[Dict] = None) -> None:
-        super(AntiVirus, self).__init__(config)
-        self.hosts: List[AntiVirusHost] = []
-        self.retry_period: int = 0
-        self.check_completion_interval: float = 0.0
-        self.safelist_match: List[str] = []
-<<<<<<< HEAD
-        self.kw_score_revision_map: Optional[Dict[str, int]] = None
-        self.sig_score_revision_map: Optional[Dict[str, int]] = None
-=======
->>>>>>> 9c70a6a1
-
-        try:
-            safelist = self.get_api_interface().get_safelist(["av.virus_name"])
-            [self.safelist_match.extend(match_list) for _, match_list in safelist.get('match', {}).items()]
-        except ServiceAPIError as e:
-            self.log.warning(f"Couldn't retrieve safelist from service: {e}. Continuing without it..")
-
-    def start(self) -> None:
-        products = self.config["av_config"].get("products", [])
-        self.kw_score_revision_map = self.config["av_config"].get("kw_score_revision_map", {})
-        self.sig_score_revision_map = self.config["av_config"].get("sig_score_revision_map", {})
-        self.retry_period = self.config.get("retry_period", DEFAULT_WAIT_TIME_BETWEEN_RETRIES)
-        self.check_completion_interval = self.config.get("check_completion_interval", DEFAULT_WAIT_TIME_BETWEEN_COMPLETION_CHECKS) / 1000  # Converting to seconds
-        if len(products) < 1:
-            raise ValueError(f"There does not appear to be any products loaded in the 'products' config "
-                             f"variable in the service configurations.")
-        self.hosts = self._get_hosts(products)
-        if len(self.hosts) < 1:
-            raise ValueError(f"There does not appear to be any hosts loaded in the 'products' config "
-                             f"variable in the service configurations.")
-
-    def execute(self, request: ServiceRequest) -> None:
-        global av_hit_result_sections
-        # Reset globals for each request
-        av_hit_result_sections = []
-
-        request.result = Result()
-        max_workers = len(self.hosts)
-        AntiVirus._determine_service_context(request, self.hosts)
-        selected_hosts = AntiVirus._determine_hosts_to_use(self.hosts)
-
-        with ThreadPoolExecutor(max_workers=max_workers) as executor:
-            futures = [
-                executor.submit(self._thr_process_file, host, request.file_name, request.file_contents)
-                for host in selected_hosts
-            ]
-            while not all(future.done() for future in futures):
-                sleep(self.check_completion_interval)
-
-        for result_section in av_hit_result_sections[:]:
-            if all(virus_name in self.safelist_match for virus_name in result_section.tags["av.virus_name"]):
-                av_hit_result_sections.remove(result_section)
-
-        AntiVirus._gather_results(selected_hosts, av_hit_result_sections, request.result)
-
-    @staticmethod
-    def _get_hosts(products: List[Dict[str, Any]]) -> List[AntiVirusHost]:
-        """
-        This method creates a list of AntiVirusHost class instances for each entry in the
-        service_manifest.yaml
-        @param products: A list of product entries from the service manifest
-        @return: A list of AntiVirusHost class instances
-        """
-        # Check if products have the same name
-        unique_product_names = set()
-        for product in products:
-            unique_product_names.add(product["product"])
-        if len(products) > len(unique_product_names):
-            raise ValueError(f"There are {len(products)} products but only {len(unique_product_names)} unique "
-                             f"product names. Please rename the duplicate antivirus product to something unique, or "
-                             f"add it as an additional host to another product.")
-
-        return [
-            AntiVirusHost(
-                product["product"], host["ip"], host["port"], host["method"], host["update_period"], product.get("heuristic_analysis_keys"), host.get("icap_scan_details"), host.get("http_scan_details")
-            )
-            for product in products for host in product["hosts"]
-        ]
-
-    def _thr_process_file(self, host: AntiVirusHost, file_name: str, file_contents: bytes) -> None:
-        """
-        This method handles the file scanning and result parsing
-        @param host: The class instance representing an antivirus product
-        @param file_name: The name of the file to scan
-        @param file_contents: The contents of the file to scan
-        @return: None
-        """
-        global av_version_result_sections
-        global av_hit_result_sections
-
-        # Step 1: Scan file
-        result, version, host = self._scan_file(host, file_name, file_contents)
-
-        # Step 2: Parse results
-        av_version = self._parse_version(version, host.method) if version is not None else None
-        av_hits = self._parse_result(result, host, av_version, self.sig_score_revision_map, self.kw_score_revision_map,
-                                     self.safelist_match) if result is not None else []
-
-        # Step 3: Add parsed results to result section lists
-        for av_hit in av_hits:
-            av_hit_result_sections.append(av_hit)
-
-    def _scan_file(self, host: AntiVirusHost, file_name: str, file_contents: bytes)\
-            -> (Optional[str], Optional[str], AntiVirusHost):
-        """
-        This method scans the file and could get the product version using the host's client
-        @param host: The class instance representing an antivirus product
-        @param file_name: The name of the file to scan
-        @param file_contents: The contents of the file to scan
-        @return: The results from scanning the file, the results from querying the product version,
-        the AntiVirusHost instance
-        """
-        results: Optional[str] = None
-        version: Optional[str] = None
-        try:
-            if host.method == ICAP_METHOD:
-                version = host.client.options_respmod() if not host.icap_scan_details.no_version else None
-                results = host.client.scan_data(file_contents, file_name)
-            elif host.method == HTTP_METHOD:
-                base_url = f"{HTTP_METHOD}://{host.ip}:{host.port}"
-                # Setting up the POST based on the user's configurations
-                if host.http_scan_details.base64_encode:
-                    file_contents = b64encode(file_contents)
-
-                if host.http_scan_details.version_endpoint:
-                    version = host.client.get(f"{base_url}/{host.http_scan_details.version_endpoint}").text
-
-                scan_url = f"{base_url}/{host.http_scan_details.scan_endpoint}"
-                resp = None
-
-                if host.http_scan_details.post_data_type == POST_DATA:
-                    resp = host.client.post(scan_url, data=file_contents)
-                elif host.http_scan_details.post_data_type == POST_JSON:
-                    json_to_post = {host.http_scan_details.json_key_for_post: file_contents}
-                    resp = host.client.post(scan_url, json=json_to_post)
-
-                if host.http_scan_details.via_proxy:
-                    # Remove the host IP from this header
-                    via_header = resp.headers.get("Via")
-                    if via_header:
-                        version = search(VERSION_REGEX, via_header).group(0)
-
-                if resp is not None and host.http_scan_details.result_in_headers:
-                    results = json.dumps(dict(resp.headers))
-                elif resp is not None and not host.http_scan_details.result_in_headers:
-                    results = resp.text
-        except Exception as e:
-            self.log.warning(f"{host.group} timed out due to {safe_str(e)}. Going to sleep for {self.retry_period}s.")
-            Thread(target=host.sleep, args=[self.retry_period]).start()
-        return results, version, host
-
-    @staticmethod
-    def _parse_result(av_results: str, host: AntiVirusHost, av_version: Optional[str],
-                      sig_score_revision_map: Dict[str, int], kw_score_revision_map: Dict[str, int],
-                      safelist_match: List[str]) -> List[AvHitSection]:
-        """
-        This method sends the results to the appropriate parser based on the method
-        @param av_results: The results of scanning the file
-        @param host: The class instance representing an antivirus product
-        @param av_version: A string detailing the version of the antivirus product, if applicable
-        @param sig_score_revision_map: A dictionary containing non-safelisted signature names that have a revised score
-        @param kw_score_revision_map: A dictionary containing key words that hav revised scores that should be applied
-        to all signatures containing any of these keywords
-        @param safelist_match: A list of antivirus vendor virus names that are determined to be safe
-        @result: A list of AvHitSections detailing the results of the scan, if applicable
-        """
-        if host.method == ICAP_METHOD:
-            return AntiVirus._parse_icap_results(av_results, host.group, host.icap_scan_details.virus_name_header,
-                                                 host.heuristic_analysis_keys, av_version, sig_score_revision_map,
-                                                 kw_score_revision_map, safelist_match)
-        elif host.method == HTTP_METHOD:
-            return AntiVirus._parse_http_results(av_results, host.group, host.http_scan_details.virus_name_header,
-                                                 host.heuristic_analysis_keys, av_version, sig_score_revision_map,
-                                                 kw_score_revision_map, safelist_match)
-        else:
-            return []
-
-    @staticmethod
-    def _parse_version(version_result: str, method: str) -> Optional[str]:
-        """
-        This method parses the response of the version request
-        @param version_result: The response of the version request
-        @param method: The method with which this class should interact with the antivirus product
-        @return: A string detailing the version of the antivirus product, if applicable
-        """
-        version: Optional[str] = None
-        if method == ICAP_METHOD:
-            for line in version_result.splitlines():
-                if any(line.startswith(item) for item in ['Server:', 'Service:']):
-                    version = line[line.index(':') + 1:].strip()
-                    break
-        elif method == HTTP_METHOD:
-            version = safe_str(version_result)
-        return version
-
-    @staticmethod
-    def _parse_icap_results(icap_results: str, av_name: str, virus_name_header: str, heuristic_analysis_keys: List[str],
-                            av_version: Optional[str], sig_score_revision_map: Dict[str, int],
-                            kw_score_revision_map: Dict[str, int], safelist_match: List[str]) -> List[AvHitSection]:
-        """
-        This method parses the results of the ICAP response from scanning the file
-        @param icap_results: The results of scanning the file, from the ICAP server
-        @param av_name: The name of the antivirus product
-        @param virus_name_header: The name of the header of the line in the results that contains the antivirus hit name
-        @param heuristic_analysis_keys: A list of strings that are found in the antivirus product's signatures that
-        indicate that heuristic analysis caused the signature to be raised@param av_version: A string detailing the version of the antivirus product, if applicable
-        @param av_version: A string detailing the version of the antivirus product, if applicable
-        @param sig_score_revision_map: A dictionary containing non-safelisted signature names that have a revised score
-        @param kw_score_revision_map: A dictionary containing key words that hav revised scores that should be applied
-        to all signatures containing any of these keywords
-        @param safelist_match: A list of antivirus vendor virus names that are determined to be safe
-        @return: A list of AvHitSections detailing the results of the scan, if applicable
-        """
-        virus_name: Optional[str] = None
-        av_hits = []
-        result_lines = icap_results.strip().splitlines()
-        if len(result_lines) <= 3 and "204" not in result_lines[0]:
-            raise Exception(f'Invalid result from ICAP server: {safe_str(str(icap_results))}')
-
-        for line in result_lines:
-            if line.startswith(virus_name_header):
-                virus_name = line[len(virus_name_header) + 1:].strip()
-                break
-
-        if not virus_name:
-            return av_hits
-
-        heur_analysis = False
-        if any(heuristic_analysis_key in virus_name for heuristic_analysis_key in heuristic_analysis_keys):
-            heur_analysis = True
-            for heuristic_analysis_key in heuristic_analysis_keys:
-                virus_name = virus_name.replace(heuristic_analysis_key, "")
-        if heur_analysis:
-            av_hits.append(AvHitSection(av_name, av_version, virus_name, {}, 2, sig_score_revision_map, kw_score_revision_map, safelist_match))
-        else:
-            av_hits.append(AvHitSection(av_name, av_version, virus_name, {}, 1, sig_score_revision_map, kw_score_revision_map, safelist_match))
-        return av_hits
-
-    @staticmethod
-    def _parse_http_results(http_results: str, av_name: str, virus_name_header: str,
-                            heuristic_analysis_keys: List[str], av_version: Optional[str],
-                            sig_score_revision_map: Dict[str, int], kw_score_revision_map: Dict[str, int],
-                            safelist_match: List[str]) -> List[AvHitSection]:
-        """
-        This method parses the results of the HTTP response from scanning the file
-        @param http_results: The results of scanning the file, from the HTTP server
-        @param av_name: The name of the antivirus product
-        @param virus_name_header: The name of the header of the line in the results that contains the antivirus hit name
-        @param heuristic_analysis_keys: A list of strings that are found in the antivirus product's signatures that
-        indicate that heuristic analysis caused the signature to be raised
-        @param av_version: A string detailing the version of the antivirus product, if applicable
-        @param sig_score_revision_map: A dictionary containing non-safelisted signature names that have a revised score
-        @param kw_score_revision_map: A dictionary containing key words that hav revised scores that should be applied
-        to all signatures containing any of these keywords
-        @param safelist_match: A list of antivirus vendor virus names that are determined to be safe
-        @return: A list of AvHitSectiona detailing the results of the scan, if applicable
-        """
-        http_results_as_json = json.loads(http_results)
-        av_hits = []
-        product_name = av_name
-        if http_results_as_json.get(virus_name_header):
-            virus_name = http_results_as_json[virus_name_header]
-            # If there is more than one signature returned, let's grab all of them
-            # The assumption here is that antivirus providers will return a virus name of the format <str> or <str>,<str>,...
-            virus_names = virus_name.split(",")
-            for virus_name in virus_names:
-                virus_name = virus_name.strip()
-                # The assumption here is that antivirus providers will return a virus name of the format <av_name>:<virus_name>
-                temp_av_name = None
-                heur_analysis = False
-                if any(heuristic_analysis_key in virus_name for heuristic_analysis_key in heuristic_analysis_keys):
-                    heur_analysis = True
-                    for heuristic_analysis_key in heuristic_analysis_keys:
-                        virus_name = virus_name.replace(heuristic_analysis_key, "")
-                if ":" in virus_name:
-                    temp_av_name, virus_name = virus_name.split(":")
-                    temp_av_name = temp_av_name.strip()
-                    virus_name = virus_name.strip()
-                av_name = temp_av_name if temp_av_name else product_name
-                if heur_analysis:
-                    av_hits.append(AvHitSection(av_name, av_version, virus_name, {}, 2, sig_score_revision_map,
-                                                kw_score_revision_map, safelist_match))
-                else:
-                    av_hits.append(AvHitSection(av_name, av_version, virus_name, {}, 1, sig_score_revision_map,
-                                                kw_score_revision_map, safelist_match))
-        return av_hits
-
-    @staticmethod
-    def _gather_results(hosts: List[AntiVirusHost], hit_result_sections: List[AvHitSection], result: Result) -> None:
-        """
-        This method puts the ResultSections and AvHitSections together into the Result object
-        @param hosts: A list of AntiVirusHost class instances
-        @param hit_result_sections: A list of AvHitSections detailing the results from the antivirus product
-        @param result: The Result object that the ResultSections will go into
-        @return: None
-        """
-        # If no AV hit ResultSections, do nothing
-        if len(hit_result_sections) < 1:
-            return
-
-        for result_section in hit_result_sections:
-            result.add_section(result_section)
-        if len(hit_result_sections) < len(hosts):
-            host_groups = [host.group for host in hosts]
-            no_result_hosts = [host_group for host_group in host_groups if not any(host_group in result_section.body for result_section in hit_result_sections)]
-            no_threat_sec = ResultSection("Failed to Scan or No Threat Detected by AV Engine(s)",
-                                          body_format=BODY_FORMAT.KEY_VALUE,
-                                          body=json.dumps(dict(no_threat_detected=[host for host in no_result_hosts])))
-            result.add_section(no_threat_sec)
-
-    @staticmethod
-    def _determine_service_context(request: ServiceRequest, hosts: List[AntiVirusHost]) -> None:
-        """
-        This method determines the service context based on the following logic:
-        Since we are not able to get the definition times via AV products, we will use the user-provided
-        update polling period as a benchmark for the service context. We will take the current time in seconds and
-        determine a time range where at least one AV update has occurred
-        @param request: The ServiceRequest which we will be setting the service context for
-        @param hosts: A list of AntivirusHost class instances
-        @return: None
-        """
-        min_update_period = min([host.update_period for host in hosts]) * 60  # Convert to seconds
-        current_epoch_time = int(time())
-        floor_of_epoch_multiples = floor(current_epoch_time/min_update_period)
-        lower_range = floor_of_epoch_multiples * min_update_period
-        upper_range = lower_range + min_update_period
-        request.set_service_context(f"Engine Update Range: {epoch_to_local(lower_range)} - {epoch_to_local(upper_range)}")
-
-    @staticmethod
-    def _determine_hosts_to_use(hosts: List[AntiVirusHost]) -> List[AntiVirusHost]:
-        """
-        This method takes a list of hosts, and determines which hosts are going to have files sent to them
-        @param hosts: the list of antivirus hosts registered in the service
-        @return: a list of antivirus hosts that will have files sent to them
-        """
-        selected_hosts: List[AntiVirusHost] = []
-        groups: Set[str] = set()
-
-        # First eliminate sleeping hosts
-        hosts_that_are_awake = [host for host in hosts if not host.sleeping]
-
-        # Next choose the first host per group
-        for host in hosts_that_are_awake:
-            if host.group and host.group not in groups:
-                groups.add(host.group)
-                selected_hosts.append(host)
-            elif host.group and host.group in groups:
-                # Maybe next time!
-                # TODO determine queues on awake hosts in the same node set to determine which host to send a file to
-                pass
-            else:
-                # If the host does not have a group, then we definitely want to send files to it, because this
-                # indicates that the host is not part of a node set
-                selected_hosts.append(host)
-        return selected_hosts
+import json
+from typing import Optional, Dict, List, Any, Set
+from concurrent.futures import ThreadPoolExecutor
+from threading import Thread
+from time import sleep, time
+from math import floor
+from requests import Session
+from base64 import b64encode
+from re import search
+
+from assemblyline.common.str_utils import safe_str
+from assemblyline.common.isotime import epoch_to_local
+from assemblyline_v4_service.common.api import ServiceAPIError
+from assemblyline_v4_service.common.base import ServiceBase
+from assemblyline_v4_service.common.icap import IcapClient
+from assemblyline_v4_service.common.request import ServiceRequest
+from assemblyline_v4_service.common.result import Heuristic, Result, ResultSection, BODY_FORMAT
+
+ICAP_METHOD = "icap"
+HTTP_METHOD = "http"
+VALID_METHODS = [ICAP_METHOD, HTTP_METHOD]
+POST_JSON = "json"
+POST_DATA = "data"
+VALID_POST_TYPES = [POST_JSON, POST_DATA]
+DEFAULT_WAIT_TIME_BETWEEN_RETRIES = 60  # in seconds
+DEFAULT_WAIT_TIME_BETWEEN_COMPLETION_CHECKS = 500  # in milliseconds
+VERSION_REGEX = r"(?<=\().*?(?=\))"  # Grabs a substring found between parentheses
+CHARS_TO_STRIP = [";", ":", "="]
+
+
+class AntiVirusHost:
+    """
+    This class represents the antivirus product host and how it should be interacted with
+    """
+    def __init__(self, group: str, ip: str, port: int, method: str, update_period: int,
+                 heuristic_analysis_keys: List[str] = None, icap_scan_details: Dict[str, Any] = None,
+                 http_scan_details: Dict[str, Any] = None) -> None:
+        """
+        This method initializes the AntiVirusHost class and performs a couple of validity checks
+        @param group: The name of the antivirus product
+        @param ip: The IP at which the antivirus product is hosted on and is listening on
+        @param port: The port at which the antivirus product is listening on
+        @param method: The method with which this class should interact with the antivirus product (value must be one of "icap" or "http")
+        @param update_period: The number of minutes between when the product polls for updates
+        @param heuristic_analysis_keys: A list of strings that are found in the antivirus product's signatures that
+        indicate that heuristic analysis caused the signature to be raised
+        @param icap_scan_details: The details regarding scanning and parsing a file via ICAP
+        @param http_scan_details: The details regarding scanning and parsing a file via HTTP
+        @return: None
+        """
+        if method not in VALID_METHODS:
+            raise ValueError(f"Given method '{method}' is not one of {VALID_METHODS}.")
+
+        if heuristic_analysis_keys is None:
+            heuristic_analysis_keys = []
+
+        self.group = group
+        self.ip = ip
+        self.port = port
+        self.method = method
+        self.update_period = update_period
+        self.heuristic_analysis_keys = heuristic_analysis_keys
+
+        if method == ICAP_METHOD:
+            if icap_scan_details is None:
+                icap_scan_details = {}
+            self.icap_scan_details = ICAPScanDetails(**icap_scan_details)
+            self.http_scan_details = None
+        elif method == HTTP_METHOD:
+            if http_scan_details is None:
+                http_scan_details = {}
+            self.http_scan_details = HTTPScanDetails(**http_scan_details)
+            self.icap_scan_details = None
+
+        self.client = IcapClient(
+            host=self.ip,
+            port=self.port,
+            respmod_service=self.icap_scan_details.scan_endpoint
+        ) \
+            if self.method == ICAP_METHOD else Session()
+        self.sleeping = False
+
+    def __eq__(self, other) -> bool:
+        """
+        This method verifies the equality between class instances by their attributes
+        @param other: The other class instance which this class instance will be compared with
+        @return: A boolean indicating if the two class instances are equal
+        """
+        if not isinstance(other, AntiVirusHost):
+            return NotImplemented
+        return self.group == other.group and self.ip == other.ip and \
+               self.port == other.port and self.method == other.method and \
+               self.update_period == other.update_period and self.icap_scan_details == other.icap_scan_details and \
+               self.http_scan_details == other.http_scan_details and \
+               type(self.client) == type(other.client) and self.sleeping == other.sleeping and \
+               self.heuristic_analysis_keys == other.heuristic_analysis_keys
+
+    def sleep(self, timeout: int) -> None:
+        """
+        This method raises a flag and sleeps for a given period of time. This is used for diverting submissions away
+        from this host in case the host goes down
+        @param timeout: The period of time (in seconds) for the method to sleep
+        """
+        self.sleeping = True
+        sleep(timeout)
+        self.sleeping = False
+
+
+class ICAPScanDetails:
+    """
+    This class contains details regarding scanning and parsing a file via ICAP
+    """
+    def __init__(self, virus_name_header: str = "X-Virus-ID", scan_endpoint: str = "", no_version: bool = False) -> None:
+        """
+        This method initializes the ICAPScanDetails class
+        @param virus_name_header: The name of the header of the line in the results that contains the antivirus hit name
+        @param scan_endpoint: The URI endpoint at which the service is listening for file contents to be submitted or OPTIONS to be queried.
+        @param no_version: A boolean indicating if a product version will be returned if you query OPTIONS.
+        @return: None
+        """
+        self.virus_name_header = virus_name_header
+        self.scan_endpoint = scan_endpoint
+        self.no_version = no_version
+
+    def __eq__(self, other):
+        """
+        This method verifies the equality between class instances by their attributes
+        @param other: The other class instance which this class instance will be compared with
+        @return: A boolean indicating if the two class instances are equal
+        """
+        if not isinstance(other, ICAPScanDetails):
+            return NotImplemented
+        return self.virus_name_header == other.virus_name_header and self.scan_endpoint == other.scan_endpoint
+
+
+class HTTPScanDetails:
+    """
+    This class contains details regarding scanning and parsing a file via HTTP
+    """
+    def __init__(self, post_data_type: str = "data", json_key_for_post: str = "file", result_in_headers: bool = False,
+                 via_proxy: bool = False, virus_name_header: str = "X-Virus-ID", version_endpoint: str = "",
+                 scan_endpoint: str = "", base64_encode: bool = False) -> None:
+        """
+        This method initializes the HTTPScanDetails class and performs a validity check
+        @param post_data_type: The format in which the file contents will be POSTed to the antivirus product server (value must be one of "json" or "data").
+        @param json_key_for_post: If the file contents will be POSTed to the antivirus product as the value in a JSON key-value pair, this value is the key.
+        @param result_in_headers: A boolean indicating if the antivirus signature will be found in the response headers.
+        @param via_proxy: A boolean indicating if the antivirus product service is a proxy. This is used to grab the antivirus product service version from the response headers.
+        @param virus_name_header: The name of the header of the line in the results that contains the antivirus hit name.
+        @param version_endpoint: The URI endpoint at which the service is listening for a GET for the antivirus product service version.
+        @param scan_endpoint: The URI endpoint at which the service is listening for file contents to be POSTed or OPTIONS to be queried.
+        @param base64_encode: A boolean indicating if the file contents should be base64 encoded prior to being POSTed to the antivirus product server.
+        @return: None
+        """
+        if post_data_type not in VALID_POST_TYPES:
+            raise ValueError(f"Given data type for POST '{post_data_type}' is not one of {VALID_POST_TYPES}.")
+
+        self.post_data_type = post_data_type
+        self.json_key_for_post = json_key_for_post
+        self.result_in_headers = result_in_headers
+        self.via_proxy = via_proxy
+        self.virus_name_header = virus_name_header
+        self.version_endpoint = version_endpoint
+        self.scan_endpoint = scan_endpoint
+        self.base64_encode = base64_encode
+
+    def __eq__(self, other):
+        """
+        This method verifies the equality between class instances by their attributes
+        @param other: The other class instance which this class instance will be compared with
+        @return: A boolean indicating if the two class instances are equal
+        """
+        if not isinstance(other, HTTPScanDetails):
+            return NotImplemented
+        return self.post_data_type == other.post_data_type and self.base64_encode == other.base64_encode and \
+               self.result_in_headers == other.result_in_headers and self.via_proxy == other.via_proxy and \
+               self.virus_name_header == other.virus_name_header and \
+               self.json_key_for_post == other.json_key_for_post and \
+               self.version_endpoint == other.version_endpoint and self.scan_endpoint == other.scan_endpoint
+
+
+class AvHitSection(ResultSection):
+    """
+    This class represents an Assemblyline Service ResultSection specifically for antivirus products
+    """
+    def __init__(self, av_name: str, av_version: Optional[str], virus_name: str, engine: Dict[str, str],
+                 heur_id: int, sig_score_revision_map: Dict[str, int], kw_score_revision_map: Dict[str, int],
+                 safelist_match: List[str]) -> None:
+        """
+        This method initializes the AvResultSection class and performs a couple validity checks
+        @param av_name: The name of the antivirus product
+        @param av_version: A string detailing the version of the antivirus product, if applicable
+        @param virus_name: The name of the virus, determined by the antivirus product
+        @param engine: The details of the engine that detected the virus
+        @param heur_id: Essentially an integer flag that indicates if the scanned file is "infected" or "suspicious"
+        @param sig_score_revision_map: A dictionary containing non-safelisted signature names that have a revised score
+        @param kw_score_revision_map: A dictionary containing key words that hav revised scores that should be applied
+        to all signatures containing any of these keywords
+        @param safelist_match: A list of antivirus vendor virus names that are determined to be safe
+        @return: None
+        """
+        for char_to_strip in CHARS_TO_STRIP:
+            virus_name = virus_name.replace(char_to_strip, "")
+
+        title = f"{av_name} identified the file as {virus_name}"
+        json_body = dict(
+            av_name=av_name,
+            virus_name=virus_name,
+            scan_result="infected" if heur_id == 1 else "suspicious",
+        )
+        if engine:
+            json_body["engine_version"] = engine['version']
+            json_body["engine_definition_time"] = engine['def_time']
+
+        if av_version:
+            json_body["av_version"] = av_version
+
+        super(AvHitSection, self).__init__(
+            title_text=title,
+            body_format=BODY_FORMAT.KEY_VALUE,
+            body=json.dumps(json_body),
+        )
+        signature_name = f'{av_name}.{virus_name}'
+        section_heur = Heuristic(heur_id)
+        if signature_name in sig_score_revision_map:
+            section_heur.add_signature_id(signature_name, sig_score_revision_map[signature_name])
+        elif any(kw in signature_name.lower() for kw in kw_score_revision_map):
+            section_heur.add_signature_id(
+                signature_name,
+                max([kw_score_revision_map[kw] for kw in kw_score_revision_map if kw in signature_name.lower()])
+            )
+        elif virus_name in safelist_match:
+            section_heur.add_signature_id(signature_name, 0)
+        else:
+            section_heur.add_signature_id(signature_name)
+        self.heuristic = section_heur
+        self.add_tag('av.virus_name', virus_name)
+        if heur_id == 2:
+            self.add_tag("av.heuristic", virus_name)
+
+        # TODO: Isolate parts of X-Virus-ID/virus_name according https://encyclopedia.kaspersky.com/knowledge/rules-for-naming/
+        # So that we can tag more items of interest
+
+
+# TODO: This is here until we phase out the use of Python 3.7 (https://github.com/python/cpython/pull/9844)
+# Then we can put type hinting in the execute() method
+# Global variables
+av_hit_result_sections: List[AvHitSection] = []
+
+
+class AntiVirus(ServiceBase):
+    def __init__(self, config: Optional[Dict] = None) -> None:
+        super(AntiVirus, self).__init__(config)
+        self.hosts: List[AntiVirusHost] = []
+        self.retry_period: int = 0
+        self.check_completion_interval: float = 0.0
+        self.safelist_match: List[str] = []
+        self.kw_score_revision_map: Optional[Dict[str, int]] = None
+        self.sig_score_revision_map: Optional[Dict[str, int]] = None
+
+        try:
+            safelist = self.get_api_interface().get_safelist(["av.virus_name"])
+            [self.safelist_match.extend(match_list) for _, match_list in safelist.get('match', {}).items()]
+        except ServiceAPIError as e:
+            self.log.warning(f"Couldn't retrieve safelist from service: {e}. Continuing without it..")
+
+    def start(self) -> None:
+        products = self.config["av_config"].get("products", [])
+        self.kw_score_revision_map = self.config["av_config"].get("kw_score_revision_map", {})
+        self.sig_score_revision_map = self.config["av_config"].get("sig_score_revision_map", {})
+        self.retry_period = self.config.get("retry_period", DEFAULT_WAIT_TIME_BETWEEN_RETRIES)
+        self.check_completion_interval = self.config.get("check_completion_interval", DEFAULT_WAIT_TIME_BETWEEN_COMPLETION_CHECKS) / 1000  # Converting to seconds
+        if len(products) < 1:
+            raise ValueError(f"There does not appear to be any products loaded in the 'products' config "
+                             f"variable in the service configurations.")
+        self.hosts = self._get_hosts(products)
+        if len(self.hosts) < 1:
+            raise ValueError(f"There does not appear to be any hosts loaded in the 'products' config "
+                             f"variable in the service configurations.")
+
+    def execute(self, request: ServiceRequest) -> None:
+        global av_hit_result_sections
+        # Reset globals for each request
+        av_hit_result_sections = []
+
+        request.result = Result()
+        max_workers = len(self.hosts)
+        AntiVirus._determine_service_context(request, self.hosts)
+        selected_hosts = AntiVirus._determine_hosts_to_use(self.hosts)
+
+        with ThreadPoolExecutor(max_workers=max_workers) as executor:
+            futures = [
+                executor.submit(self._thr_process_file, host, request.file_name, request.file_contents)
+                for host in selected_hosts
+            ]
+            while not all(future.done() for future in futures):
+                sleep(self.check_completion_interval)
+
+        for result_section in av_hit_result_sections[:]:
+            if all(virus_name in self.safelist_match for virus_name in result_section.tags["av.virus_name"]):
+                av_hit_result_sections.remove(result_section)
+
+        AntiVirus._gather_results(selected_hosts, av_hit_result_sections, request.result)
+
+    @staticmethod
+    def _get_hosts(products: List[Dict[str, Any]]) -> List[AntiVirusHost]:
+        """
+        This method creates a list of AntiVirusHost class instances for each entry in the
+        service_manifest.yaml
+        @param products: A list of product entries from the service manifest
+        @return: A list of AntiVirusHost class instances
+        """
+        # Check if products have the same name
+        unique_product_names = set()
+        for product in products:
+            unique_product_names.add(product["product"])
+        if len(products) > len(unique_product_names):
+            raise ValueError(f"There are {len(products)} products but only {len(unique_product_names)} unique "
+                             f"product names. Please rename the duplicate antivirus product to something unique, or "
+                             f"add it as an additional host to another product.")
+
+        return [
+            AntiVirusHost(
+                product["product"], host["ip"], host["port"], host["method"], host["update_period"], product.get("heuristic_analysis_keys"), host.get("icap_scan_details"), host.get("http_scan_details")
+            )
+            for product in products for host in product["hosts"]
+        ]
+
+    def _thr_process_file(self, host: AntiVirusHost, file_name: str, file_contents: bytes) -> None:
+        """
+        This method handles the file scanning and result parsing
+        @param host: The class instance representing an antivirus product
+        @param file_name: The name of the file to scan
+        @param file_contents: The contents of the file to scan
+        @return: None
+        """
+        global av_version_result_sections
+        global av_hit_result_sections
+
+        # Step 1: Scan file
+        result, version, host = self._scan_file(host, file_name, file_contents)
+
+        # Step 2: Parse results
+        av_version = self._parse_version(version, host.method) if version is not None else None
+        av_hits = self._parse_result(result, host, av_version, self.sig_score_revision_map, self.kw_score_revision_map,
+                                     self.safelist_match) if result is not None else []
+
+        # Step 3: Add parsed results to result section lists
+        for av_hit in av_hits:
+            av_hit_result_sections.append(av_hit)
+
+    def _scan_file(self, host: AntiVirusHost, file_name: str, file_contents: bytes)\
+            -> (Optional[str], Optional[str], AntiVirusHost):
+        """
+        This method scans the file and could get the product version using the host's client
+        @param host: The class instance representing an antivirus product
+        @param file_name: The name of the file to scan
+        @param file_contents: The contents of the file to scan
+        @return: The results from scanning the file, the results from querying the product version,
+        the AntiVirusHost instance
+        """
+        results: Optional[str] = None
+        version: Optional[str] = None
+        try:
+            if host.method == ICAP_METHOD:
+                version = host.client.options_respmod() if not host.icap_scan_details.no_version else None
+                results = host.client.scan_data(file_contents, file_name)
+            elif host.method == HTTP_METHOD:
+                base_url = f"{HTTP_METHOD}://{host.ip}:{host.port}"
+                # Setting up the POST based on the user's configurations
+                if host.http_scan_details.base64_encode:
+                    file_contents = b64encode(file_contents)
+
+                if host.http_scan_details.version_endpoint:
+                    version = host.client.get(f"{base_url}/{host.http_scan_details.version_endpoint}").text
+
+                scan_url = f"{base_url}/{host.http_scan_details.scan_endpoint}"
+                resp = None
+
+                if host.http_scan_details.post_data_type == POST_DATA:
+                    resp = host.client.post(scan_url, data=file_contents)
+                elif host.http_scan_details.post_data_type == POST_JSON:
+                    json_to_post = {host.http_scan_details.json_key_for_post: file_contents}
+                    resp = host.client.post(scan_url, json=json_to_post)
+
+                if host.http_scan_details.via_proxy:
+                    # Remove the host IP from this header
+                    via_header = resp.headers.get("Via")
+                    if via_header:
+                        version = search(VERSION_REGEX, via_header).group(0)
+
+                if resp is not None and host.http_scan_details.result_in_headers:
+                    results = json.dumps(dict(resp.headers))
+                elif resp is not None and not host.http_scan_details.result_in_headers:
+                    results = resp.text
+        except Exception as e:
+            self.log.warning(f"{host.group} timed out due to {safe_str(e)}. Going to sleep for {self.retry_period}s.")
+            Thread(target=host.sleep, args=[self.retry_period]).start()
+        return results, version, host
+
+    @staticmethod
+    def _parse_result(av_results: str, host: AntiVirusHost, av_version: Optional[str],
+                      sig_score_revision_map: Dict[str, int], kw_score_revision_map: Dict[str, int],
+                      safelist_match: List[str]) -> List[AvHitSection]:
+        """
+        This method sends the results to the appropriate parser based on the method
+        @param av_results: The results of scanning the file
+        @param host: The class instance representing an antivirus product
+        @param av_version: A string detailing the version of the antivirus product, if applicable
+        @param sig_score_revision_map: A dictionary containing non-safelisted signature names that have a revised score
+        @param kw_score_revision_map: A dictionary containing key words that hav revised scores that should be applied
+        to all signatures containing any of these keywords
+        @param safelist_match: A list of antivirus vendor virus names that are determined to be safe
+        @result: A list of AvHitSections detailing the results of the scan, if applicable
+        """
+        if host.method == ICAP_METHOD:
+            return AntiVirus._parse_icap_results(av_results, host.group, host.icap_scan_details.virus_name_header,
+                                                 host.heuristic_analysis_keys, av_version, sig_score_revision_map,
+                                                 kw_score_revision_map, safelist_match)
+        elif host.method == HTTP_METHOD:
+            return AntiVirus._parse_http_results(av_results, host.group, host.http_scan_details.virus_name_header,
+                                                 host.heuristic_analysis_keys, av_version, sig_score_revision_map,
+                                                 kw_score_revision_map, safelist_match)
+        else:
+            return []
+
+    @staticmethod
+    def _parse_version(version_result: str, method: str) -> Optional[str]:
+        """
+        This method parses the response of the version request
+        @param version_result: The response of the version request
+        @param method: The method with which this class should interact with the antivirus product
+        @return: A string detailing the version of the antivirus product, if applicable
+        """
+        version: Optional[str] = None
+        if method == ICAP_METHOD:
+            for line in version_result.splitlines():
+                if any(line.startswith(item) for item in ['Server:', 'Service:']):
+                    version = line[line.index(':') + 1:].strip()
+                    break
+        elif method == HTTP_METHOD:
+            version = safe_str(version_result)
+        return version
+
+    @staticmethod
+    def _parse_icap_results(icap_results: str, av_name: str, virus_name_header: str, heuristic_analysis_keys: List[str],
+                            av_version: Optional[str], sig_score_revision_map: Dict[str, int],
+                            kw_score_revision_map: Dict[str, int], safelist_match: List[str]) -> List[AvHitSection]:
+        """
+        This method parses the results of the ICAP response from scanning the file
+        @param icap_results: The results of scanning the file, from the ICAP server
+        @param av_name: The name of the antivirus product
+        @param virus_name_header: The name of the header of the line in the results that contains the antivirus hit name
+        @param heuristic_analysis_keys: A list of strings that are found in the antivirus product's signatures that
+        indicate that heuristic analysis caused the signature to be raised@param av_version: A string detailing the version of the antivirus product, if applicable
+        @param av_version: A string detailing the version of the antivirus product, if applicable
+        @param sig_score_revision_map: A dictionary containing non-safelisted signature names that have a revised score
+        @param kw_score_revision_map: A dictionary containing key words that hav revised scores that should be applied
+        to all signatures containing any of these keywords
+        @param safelist_match: A list of antivirus vendor virus names that are determined to be safe
+        @return: A list of AvHitSections detailing the results of the scan, if applicable
+        """
+        virus_name: Optional[str] = None
+        av_hits = []
+        result_lines = icap_results.strip().splitlines()
+        if len(result_lines) <= 3 and "204" not in result_lines[0]:
+            raise Exception(f'Invalid result from ICAP server: {safe_str(str(icap_results))}')
+
+        for line in result_lines:
+            if line.startswith(virus_name_header):
+                virus_name = line[len(virus_name_header) + 1:].strip()
+                break
+
+        if not virus_name:
+            return av_hits
+
+        heur_analysis = False
+        if any(heuristic_analysis_key in virus_name for heuristic_analysis_key in heuristic_analysis_keys):
+            heur_analysis = True
+            for heuristic_analysis_key in heuristic_analysis_keys:
+                virus_name = virus_name.replace(heuristic_analysis_key, "")
+        if heur_analysis:
+            av_hits.append(AvHitSection(av_name, av_version, virus_name, {}, 2, sig_score_revision_map, kw_score_revision_map, safelist_match))
+        else:
+            av_hits.append(AvHitSection(av_name, av_version, virus_name, {}, 1, sig_score_revision_map, kw_score_revision_map, safelist_match))
+        return av_hits
+
+    @staticmethod
+    def _parse_http_results(http_results: str, av_name: str, virus_name_header: str,
+                            heuristic_analysis_keys: List[str], av_version: Optional[str],
+                            sig_score_revision_map: Dict[str, int], kw_score_revision_map: Dict[str, int],
+                            safelist_match: List[str]) -> List[AvHitSection]:
+        """
+        This method parses the results of the HTTP response from scanning the file
+        @param http_results: The results of scanning the file, from the HTTP server
+        @param av_name: The name of the antivirus product
+        @param virus_name_header: The name of the header of the line in the results that contains the antivirus hit name
+        @param heuristic_analysis_keys: A list of strings that are found in the antivirus product's signatures that
+        indicate that heuristic analysis caused the signature to be raised
+        @param av_version: A string detailing the version of the antivirus product, if applicable
+        @param sig_score_revision_map: A dictionary containing non-safelisted signature names that have a revised score
+        @param kw_score_revision_map: A dictionary containing key words that hav revised scores that should be applied
+        to all signatures containing any of these keywords
+        @param safelist_match: A list of antivirus vendor virus names that are determined to be safe
+        @return: A list of AvHitSectiona detailing the results of the scan, if applicable
+        """
+        http_results_as_json = json.loads(http_results)
+        av_hits = []
+        product_name = av_name
+        if http_results_as_json.get(virus_name_header):
+            virus_name = http_results_as_json[virus_name_header]
+            # If there is more than one signature returned, let's grab all of them
+            # The assumption here is that antivirus providers will return a virus name of the format <str> or <str>,<str>,...
+            virus_names = virus_name.split(",")
+            for virus_name in virus_names:
+                virus_name = virus_name.strip()
+                # The assumption here is that antivirus providers will return a virus name of the format <av_name>:<virus_name>
+                temp_av_name = None
+                heur_analysis = False
+                if any(heuristic_analysis_key in virus_name for heuristic_analysis_key in heuristic_analysis_keys):
+                    heur_analysis = True
+                    for heuristic_analysis_key in heuristic_analysis_keys:
+                        virus_name = virus_name.replace(heuristic_analysis_key, "")
+                if ":" in virus_name:
+                    temp_av_name, virus_name = virus_name.split(":")
+                    temp_av_name = temp_av_name.strip()
+                    virus_name = virus_name.strip()
+                av_name = temp_av_name if temp_av_name else product_name
+                if heur_analysis:
+                    av_hits.append(AvHitSection(av_name, av_version, virus_name, {}, 2, sig_score_revision_map,
+                                                kw_score_revision_map, safelist_match))
+                else:
+                    av_hits.append(AvHitSection(av_name, av_version, virus_name, {}, 1, sig_score_revision_map,
+                                                kw_score_revision_map, safelist_match))
+        return av_hits
+
+    @staticmethod
+    def _gather_results(hosts: List[AntiVirusHost], hit_result_sections: List[AvHitSection], result: Result) -> None:
+        """
+        This method puts the ResultSections and AvHitSections together into the Result object
+        @param hosts: A list of AntiVirusHost class instances
+        @param hit_result_sections: A list of AvHitSections detailing the results from the antivirus product
+        @param result: The Result object that the ResultSections will go into
+        @return: None
+        """
+        # If no AV hit ResultSections, do nothing
+        if len(hit_result_sections) < 1:
+            return
+
+        for result_section in hit_result_sections:
+            result.add_section(result_section)
+        if len(hit_result_sections) < len(hosts):
+            host_groups = [host.group for host in hosts]
+            no_result_hosts = [host_group for host_group in host_groups if not any(host_group in result_section.body for result_section in hit_result_sections)]
+            no_threat_sec = ResultSection("Failed to Scan or No Threat Detected by AV Engine(s)",
+                                          body_format=BODY_FORMAT.KEY_VALUE,
+                                          body=json.dumps(dict(no_threat_detected=[host for host in no_result_hosts])))
+            result.add_section(no_threat_sec)
+
+    @staticmethod
+    def _determine_service_context(request: ServiceRequest, hosts: List[AntiVirusHost]) -> None:
+        """
+        This method determines the service context based on the following logic:
+        Since we are not able to get the definition times via AV products, we will use the user-provided
+        update polling period as a benchmark for the service context. We will take the current time in seconds and
+        determine a time range where at least one AV update has occurred
+        @param request: The ServiceRequest which we will be setting the service context for
+        @param hosts: A list of AntivirusHost class instances
+        @return: None
+        """
+        min_update_period = min([host.update_period for host in hosts]) * 60  # Convert to seconds
+        current_epoch_time = int(time())
+        floor_of_epoch_multiples = floor(current_epoch_time/min_update_period)
+        lower_range = floor_of_epoch_multiples * min_update_period
+        upper_range = lower_range + min_update_period
+        request.set_service_context(f"Engine Update Range: {epoch_to_local(lower_range)} - {epoch_to_local(upper_range)}")
+
+    @staticmethod
+    def _determine_hosts_to_use(hosts: List[AntiVirusHost]) -> List[AntiVirusHost]:
+        """
+        This method takes a list of hosts, and determines which hosts are going to have files sent to them
+        @param hosts: the list of antivirus hosts registered in the service
+        @return: a list of antivirus hosts that will have files sent to them
+        """
+        selected_hosts: List[AntiVirusHost] = []
+        groups: Set[str] = set()
+
+        # First eliminate sleeping hosts
+        hosts_that_are_awake = [host for host in hosts if not host.sleeping]
+
+        # Next choose the first host per group
+        for host in hosts_that_are_awake:
+            if host.group and host.group not in groups:
+                groups.add(host.group)
+                selected_hosts.append(host)
+            elif host.group and host.group in groups:
+                # Maybe next time!
+                # TODO determine queues on awake hosts in the same node set to determine which host to send a file to
+                pass
+            else:
+                # If the host does not have a group, then we definitely want to send files to it, because this
+                # indicates that the host is not part of a node set
+                selected_hosts.append(host)
+        return selected_hosts